"""
@generated by mypy-protobuf.  Do not edit manually!
isort:skip_file
"""
import builtins
import flwr.proto.node_pb2
import flwr.proto.transport_pb2
import google.protobuf.descriptor
import google.protobuf.internal.containers
import google.protobuf.message
import typing
import typing_extensions

DESCRIPTOR: google.protobuf.descriptor.FileDescriptor

class Task(google.protobuf.message.Message):
    DESCRIPTOR: google.protobuf.descriptor.Descriptor
    PRODUCER_FIELD_NUMBER: builtins.int
    CONSUMER_FIELD_NUMBER: builtins.int
    CREATED_AT_FIELD_NUMBER: builtins.int
    DELIVERED_AT_FIELD_NUMBER: builtins.int
    TTL_FIELD_NUMBER: builtins.int
    ANCESTRY_FIELD_NUMBER: builtins.int
<<<<<<< HEAD
    MESSAGE_TYPE_FIELD_NUMBER: builtins.int
    SEC_AGG_FIELD_NUMBER: builtins.int
=======
    SA_FIELD_NUMBER: builtins.int
>>>>>>> f44c01a1
    LEGACY_SERVER_MESSAGE_FIELD_NUMBER: builtins.int
    LEGACY_CLIENT_MESSAGE_FIELD_NUMBER: builtins.int
    @property
    def producer(self) -> flwr.proto.node_pb2.Node: ...
    @property
    def consumer(self) -> flwr.proto.node_pb2.Node: ...
    created_at: typing.Text
    delivered_at: typing.Text
    ttl: typing.Text
    @property
    def ancestry(self) -> google.protobuf.internal.containers.RepeatedScalarFieldContainer[typing.Text]: ...
    message_type: typing.Text
    @property
    def sec_agg(self) -> global___SecAggMsg: ...
    @property
    def sa(self) -> global___SecureAggregation: ...
    @property
    def legacy_server_message(self) -> flwr.proto.transport_pb2.ServerMessage: ...
    @property
    def legacy_client_message(self) -> flwr.proto.transport_pb2.ClientMessage: ...
    def __init__(self,
        *,
        producer: typing.Optional[flwr.proto.node_pb2.Node] = ...,
        consumer: typing.Optional[flwr.proto.node_pb2.Node] = ...,
        created_at: typing.Text = ...,
        delivered_at: typing.Text = ...,
        ttl: typing.Text = ...,
        ancestry: typing.Optional[typing.Iterable[typing.Text]] = ...,
<<<<<<< HEAD
        message_type: typing.Text = ...,
        sec_agg: typing.Optional[global___SecAggMsg] = ...,
        legacy_server_message: typing.Optional[flwr.proto.transport_pb2.ServerMessage] = ...,
        legacy_client_message: typing.Optional[flwr.proto.transport_pb2.ClientMessage] = ...,
        ) -> None: ...
    def HasField(self, field_name: typing_extensions.Literal["consumer",b"consumer","legacy_client_message",b"legacy_client_message","legacy_server_message",b"legacy_server_message","producer",b"producer","sec_agg",b"sec_agg"]) -> builtins.bool: ...
    def ClearField(self, field_name: typing_extensions.Literal["ancestry",b"ancestry","consumer",b"consumer","created_at",b"created_at","delivered_at",b"delivered_at","legacy_client_message",b"legacy_client_message","legacy_server_message",b"legacy_server_message","message_type",b"message_type","producer",b"producer","sec_agg",b"sec_agg","ttl",b"ttl"]) -> None: ...
=======
        sa: typing.Optional[global___SecureAggregation] = ...,
        legacy_server_message: typing.Optional[flwr.proto.transport_pb2.ServerMessage] = ...,
        legacy_client_message: typing.Optional[flwr.proto.transport_pb2.ClientMessage] = ...,
        ) -> None: ...
    def HasField(self, field_name: typing_extensions.Literal["consumer",b"consumer","legacy_client_message",b"legacy_client_message","legacy_server_message",b"legacy_server_message","producer",b"producer","sa",b"sa"]) -> builtins.bool: ...
    def ClearField(self, field_name: typing_extensions.Literal["ancestry",b"ancestry","consumer",b"consumer","created_at",b"created_at","delivered_at",b"delivered_at","legacy_client_message",b"legacy_client_message","legacy_server_message",b"legacy_server_message","producer",b"producer","sa",b"sa","ttl",b"ttl"]) -> None: ...
>>>>>>> f44c01a1
global___Task = Task

class TaskIns(google.protobuf.message.Message):
    DESCRIPTOR: google.protobuf.descriptor.Descriptor
    TASK_ID_FIELD_NUMBER: builtins.int
    GROUP_ID_FIELD_NUMBER: builtins.int
    WORKLOAD_ID_FIELD_NUMBER: builtins.int
    TASK_FIELD_NUMBER: builtins.int
    task_id: typing.Text
    group_id: typing.Text
    workload_id: typing.Text
    @property
    def task(self) -> global___Task: ...
    def __init__(self,
        *,
        task_id: typing.Text = ...,
        group_id: typing.Text = ...,
        workload_id: typing.Text = ...,
        task: typing.Optional[global___Task] = ...,
        ) -> None: ...
    def HasField(self, field_name: typing_extensions.Literal["task",b"task"]) -> builtins.bool: ...
    def ClearField(self, field_name: typing_extensions.Literal["group_id",b"group_id","task",b"task","task_id",b"task_id","workload_id",b"workload_id"]) -> None: ...
global___TaskIns = TaskIns

class TaskRes(google.protobuf.message.Message):
    DESCRIPTOR: google.protobuf.descriptor.Descriptor
    TASK_ID_FIELD_NUMBER: builtins.int
    GROUP_ID_FIELD_NUMBER: builtins.int
    WORKLOAD_ID_FIELD_NUMBER: builtins.int
    TASK_FIELD_NUMBER: builtins.int
    task_id: typing.Text
    group_id: typing.Text
    workload_id: typing.Text
    @property
    def task(self) -> global___Task: ...
    def __init__(self,
        *,
        task_id: typing.Text = ...,
        group_id: typing.Text = ...,
        workload_id: typing.Text = ...,
        task: typing.Optional[global___Task] = ...,
        ) -> None: ...
    def HasField(self, field_name: typing_extensions.Literal["task",b"task"]) -> builtins.bool: ...
    def ClearField(self, field_name: typing_extensions.Literal["group_id",b"group_id","task",b"task","task_id",b"task_id","workload_id",b"workload_id"]) -> None: ...
global___TaskRes = TaskRes

<<<<<<< HEAD
class SecAggMsg(google.protobuf.message.Message):
    DESCRIPTOR: google.protobuf.descriptor.Descriptor
    class Arrays(google.protobuf.message.Message):
        DESCRIPTOR: google.protobuf.descriptor.Descriptor
        class Plural(google.protobuf.message.Message):
            DESCRIPTOR: google.protobuf.descriptor.Descriptor
            VALUE_FIELD_NUMBER: builtins.int
            @property
            def value(self) -> google.protobuf.internal.containers.RepeatedScalarFieldContainer[builtins.bytes]: ...
            def __init__(self,
                *,
                value: typing.Optional[typing.Iterable[builtins.bytes]] = ...,
                ) -> None: ...
            def ClearField(self, field_name: typing_extensions.Literal["value",b"value"]) -> None: ...

        SINGULAR_FIELD_NUMBER: builtins.int
        PLURAL_FIELD_NUMBER: builtins.int
        singular: builtins.bytes
        @property
        def plural(self) -> global___SecAggMsg.Arrays.Plural: ...
        def __init__(self,
            *,
            singular: builtins.bytes = ...,
            plural: typing.Optional[global___SecAggMsg.Arrays.Plural] = ...,
            ) -> None: ...
        def HasField(self, field_name: typing_extensions.Literal["plural",b"plural","singular",b"singular","value",b"value"]) -> builtins.bool: ...
        def ClearField(self, field_name: typing_extensions.Literal["plural",b"plural","singular",b"singular","value",b"value"]) -> None: ...
        def WhichOneof(self, oneof_group: typing_extensions.Literal["value",b"value"]) -> typing.Optional[typing_extensions.Literal["singular","plural"]]: ...

    class Bytes(google.protobuf.message.Message):
        DESCRIPTOR: google.protobuf.descriptor.Descriptor
        class Plural(google.protobuf.message.Message):
            DESCRIPTOR: google.protobuf.descriptor.Descriptor
            VALUE_FIELD_NUMBER: builtins.int
            @property
            def value(self) -> google.protobuf.internal.containers.RepeatedScalarFieldContainer[builtins.bytes]: ...
            def __init__(self,
                *,
                value: typing.Optional[typing.Iterable[builtins.bytes]] = ...,
                ) -> None: ...
            def ClearField(self, field_name: typing_extensions.Literal["value",b"value"]) -> None: ...

        SINGULAR_FIELD_NUMBER: builtins.int
        PLURAL_FIELD_NUMBER: builtins.int
        singular: builtins.bytes
        @property
        def plural(self) -> global___SecAggMsg.Bytes.Plural: ...
        def __init__(self,
            *,
            singular: builtins.bytes = ...,
            plural: typing.Optional[global___SecAggMsg.Bytes.Plural] = ...,
            ) -> None: ...
        def HasField(self, field_name: typing_extensions.Literal["plural",b"plural","singular",b"singular","value",b"value"]) -> builtins.bool: ...
        def ClearField(self, field_name: typing_extensions.Literal["plural",b"plural","singular",b"singular","value",b"value"]) -> None: ...
        def WhichOneof(self, oneof_group: typing_extensions.Literal["value",b"value"]) -> typing.Optional[typing_extensions.Literal["singular","plural"]]: ...

    class Scalars(google.protobuf.message.Message):
        DESCRIPTOR: google.protobuf.descriptor.Descriptor
        class Plural(google.protobuf.message.Message):
            DESCRIPTOR: google.protobuf.descriptor.Descriptor
            VALUE_FIELD_NUMBER: builtins.int
            @property
            def value(self) -> google.protobuf.internal.containers.RepeatedCompositeFieldContainer[flwr.proto.transport_pb2.Scalar]: ...
            def __init__(self,
                *,
                value: typing.Optional[typing.Iterable[flwr.proto.transport_pb2.Scalar]] = ...,
                ) -> None: ...
            def ClearField(self, field_name: typing_extensions.Literal["value",b"value"]) -> None: ...

        SINGULAR_FIELD_NUMBER: builtins.int
        PLURAL_FIELD_NUMBER: builtins.int
        @property
        def singular(self) -> flwr.proto.transport_pb2.Scalar: ...
        @property
        def plural(self) -> global___SecAggMsg.Scalars.Plural: ...
        def __init__(self,
            *,
            singular: typing.Optional[flwr.proto.transport_pb2.Scalar] = ...,
            plural: typing.Optional[global___SecAggMsg.Scalars.Plural] = ...,
            ) -> None: ...
        def HasField(self, field_name: typing_extensions.Literal["plural",b"plural","singular",b"singular","value",b"value"]) -> builtins.bool: ...
        def ClearField(self, field_name: typing_extensions.Literal["plural",b"plural","singular",b"singular","value",b"value"]) -> None: ...
        def WhichOneof(self, oneof_group: typing_extensions.Literal["value",b"value"]) -> typing.Optional[typing_extensions.Literal["singular","plural"]]: ...

    class NamedArraysEntry(google.protobuf.message.Message):
        DESCRIPTOR: google.protobuf.descriptor.Descriptor
        KEY_FIELD_NUMBER: builtins.int
        VALUE_FIELD_NUMBER: builtins.int
        key: typing.Text
        @property
        def value(self) -> global___SecAggMsg.Arrays: ...
        def __init__(self,
            *,
            key: typing.Text = ...,
            value: typing.Optional[global___SecAggMsg.Arrays] = ...,
            ) -> None: ...
        def HasField(self, field_name: typing_extensions.Literal["value",b"value"]) -> builtins.bool: ...
        def ClearField(self, field_name: typing_extensions.Literal["key",b"key","value",b"value"]) -> None: ...

    class NamedBytesEntry(google.protobuf.message.Message):
        DESCRIPTOR: google.protobuf.descriptor.Descriptor
        KEY_FIELD_NUMBER: builtins.int
        VALUE_FIELD_NUMBER: builtins.int
        key: typing.Text
        @property
        def value(self) -> global___SecAggMsg.Bytes: ...
        def __init__(self,
            *,
            key: typing.Text = ...,
            value: typing.Optional[global___SecAggMsg.Bytes] = ...,
            ) -> None: ...
        def HasField(self, field_name: typing_extensions.Literal["value",b"value"]) -> builtins.bool: ...
        def ClearField(self, field_name: typing_extensions.Literal["key",b"key","value",b"value"]) -> None: ...

    class NamedScalarsEntry(google.protobuf.message.Message):
=======
class Value(google.protobuf.message.Message):
    DESCRIPTOR: google.protobuf.descriptor.Descriptor
    class DoubleList(google.protobuf.message.Message):
        DESCRIPTOR: google.protobuf.descriptor.Descriptor
        VALS_FIELD_NUMBER: builtins.int
        @property
        def vals(self) -> google.protobuf.internal.containers.RepeatedScalarFieldContainer[builtins.float]: ...
        def __init__(self,
            *,
            vals: typing.Optional[typing.Iterable[builtins.float]] = ...,
            ) -> None: ...
        def ClearField(self, field_name: typing_extensions.Literal["vals",b"vals"]) -> None: ...

    class Sint64List(google.protobuf.message.Message):
        DESCRIPTOR: google.protobuf.descriptor.Descriptor
        VALS_FIELD_NUMBER: builtins.int
        @property
        def vals(self) -> google.protobuf.internal.containers.RepeatedScalarFieldContainer[builtins.int]: ...
        def __init__(self,
            *,
            vals: typing.Optional[typing.Iterable[builtins.int]] = ...,
            ) -> None: ...
        def ClearField(self, field_name: typing_extensions.Literal["vals",b"vals"]) -> None: ...

    class BoolList(google.protobuf.message.Message):
        DESCRIPTOR: google.protobuf.descriptor.Descriptor
        VALS_FIELD_NUMBER: builtins.int
        @property
        def vals(self) -> google.protobuf.internal.containers.RepeatedScalarFieldContainer[builtins.bool]: ...
        def __init__(self,
            *,
            vals: typing.Optional[typing.Iterable[builtins.bool]] = ...,
            ) -> None: ...
        def ClearField(self, field_name: typing_extensions.Literal["vals",b"vals"]) -> None: ...

    class StringList(google.protobuf.message.Message):
        DESCRIPTOR: google.protobuf.descriptor.Descriptor
        VALS_FIELD_NUMBER: builtins.int
        @property
        def vals(self) -> google.protobuf.internal.containers.RepeatedScalarFieldContainer[typing.Text]: ...
        def __init__(self,
            *,
            vals: typing.Optional[typing.Iterable[typing.Text]] = ...,
            ) -> None: ...
        def ClearField(self, field_name: typing_extensions.Literal["vals",b"vals"]) -> None: ...

    class BytesList(google.protobuf.message.Message):
        DESCRIPTOR: google.protobuf.descriptor.Descriptor
        VALS_FIELD_NUMBER: builtins.int
        @property
        def vals(self) -> google.protobuf.internal.containers.RepeatedScalarFieldContainer[builtins.bytes]: ...
        def __init__(self,
            *,
            vals: typing.Optional[typing.Iterable[builtins.bytes]] = ...,
            ) -> None: ...
        def ClearField(self, field_name: typing_extensions.Literal["vals",b"vals"]) -> None: ...

    DOUBLE_FIELD_NUMBER: builtins.int
    SINT64_FIELD_NUMBER: builtins.int
    BOOL_FIELD_NUMBER: builtins.int
    STRING_FIELD_NUMBER: builtins.int
    BYTES_FIELD_NUMBER: builtins.int
    DOUBLE_LIST_FIELD_NUMBER: builtins.int
    SINT64_LIST_FIELD_NUMBER: builtins.int
    BOOL_LIST_FIELD_NUMBER: builtins.int
    STRING_LIST_FIELD_NUMBER: builtins.int
    BYTES_LIST_FIELD_NUMBER: builtins.int
    double: builtins.float
    """Single element"""

    sint64: builtins.int
    bool: builtins.bool
    string: typing.Text
    bytes: builtins.bytes
    @property
    def double_list(self) -> global___Value.DoubleList:
        """List types"""
        pass
    @property
    def sint64_list(self) -> global___Value.Sint64List: ...
    @property
    def bool_list(self) -> global___Value.BoolList: ...
    @property
    def string_list(self) -> global___Value.StringList: ...
    @property
    def bytes_list(self) -> global___Value.BytesList: ...
    def __init__(self,
        *,
        double: builtins.float = ...,
        sint64: builtins.int = ...,
        bool: builtins.bool = ...,
        string: typing.Text = ...,
        bytes: builtins.bytes = ...,
        double_list: typing.Optional[global___Value.DoubleList] = ...,
        sint64_list: typing.Optional[global___Value.Sint64List] = ...,
        bool_list: typing.Optional[global___Value.BoolList] = ...,
        string_list: typing.Optional[global___Value.StringList] = ...,
        bytes_list: typing.Optional[global___Value.BytesList] = ...,
        ) -> None: ...
    def HasField(self, field_name: typing_extensions.Literal["bool",b"bool","bool_list",b"bool_list","bytes",b"bytes","bytes_list",b"bytes_list","double",b"double","double_list",b"double_list","sint64",b"sint64","sint64_list",b"sint64_list","string",b"string","string_list",b"string_list","value",b"value"]) -> builtins.bool: ...
    def ClearField(self, field_name: typing_extensions.Literal["bool",b"bool","bool_list",b"bool_list","bytes",b"bytes","bytes_list",b"bytes_list","double",b"double","double_list",b"double_list","sint64",b"sint64","sint64_list",b"sint64_list","string",b"string","string_list",b"string_list","value",b"value"]) -> None: ...
    def WhichOneof(self, oneof_group: typing_extensions.Literal["value",b"value"]) -> typing.Optional[typing_extensions.Literal["double","sint64","bool","string","bytes","double_list","sint64_list","bool_list","string_list","bytes_list"]]: ...
global___Value = Value

class SecureAggregation(google.protobuf.message.Message):
    DESCRIPTOR: google.protobuf.descriptor.Descriptor
    class NamedValuesEntry(google.protobuf.message.Message):
>>>>>>> f44c01a1
        DESCRIPTOR: google.protobuf.descriptor.Descriptor
        KEY_FIELD_NUMBER: builtins.int
        VALUE_FIELD_NUMBER: builtins.int
        key: typing.Text
        @property
<<<<<<< HEAD
        def value(self) -> global___SecAggMsg.Scalars: ...
        def __init__(self,
            *,
            key: typing.Text = ...,
            value: typing.Optional[global___SecAggMsg.Scalars] = ...,
=======
        def value(self) -> global___Value: ...
        def __init__(self,
            *,
            key: typing.Text = ...,
            value: typing.Optional[global___Value] = ...,
>>>>>>> f44c01a1
            ) -> None: ...
        def HasField(self, field_name: typing_extensions.Literal["value",b"value"]) -> builtins.bool: ...
        def ClearField(self, field_name: typing_extensions.Literal["key",b"key","value",b"value"]) -> None: ...

<<<<<<< HEAD
    NAMED_ARRAYS_FIELD_NUMBER: builtins.int
    NAMED_BYTES_FIELD_NUMBER: builtins.int
    NAMED_SCALARS_FIELD_NUMBER: builtins.int
    @property
    def named_arrays(self) -> google.protobuf.internal.containers.MessageMap[typing.Text, global___SecAggMsg.Arrays]: ...
    @property
    def named_bytes(self) -> google.protobuf.internal.containers.MessageMap[typing.Text, global___SecAggMsg.Bytes]: ...
    @property
    def named_scalars(self) -> google.protobuf.internal.containers.MessageMap[typing.Text, global___SecAggMsg.Scalars]: ...
    def __init__(self,
        *,
        named_arrays: typing.Optional[typing.Mapping[typing.Text, global___SecAggMsg.Arrays]] = ...,
        named_bytes: typing.Optional[typing.Mapping[typing.Text, global___SecAggMsg.Bytes]] = ...,
        named_scalars: typing.Optional[typing.Mapping[typing.Text, global___SecAggMsg.Scalars]] = ...,
        ) -> None: ...
    def ClearField(self, field_name: typing_extensions.Literal["named_arrays",b"named_arrays","named_bytes",b"named_bytes","named_scalars",b"named_scalars"]) -> None: ...
global___SecAggMsg = SecAggMsg
=======
    NAMED_VALUES_FIELD_NUMBER: builtins.int
    @property
    def named_values(self) -> google.protobuf.internal.containers.MessageMap[typing.Text, global___Value]: ...
    def __init__(self,
        *,
        named_values: typing.Optional[typing.Mapping[typing.Text, global___Value]] = ...,
        ) -> None: ...
    def ClearField(self, field_name: typing_extensions.Literal["named_values",b"named_values"]) -> None: ...
global___SecureAggregation = SecureAggregation
>>>>>>> f44c01a1
<|MERGE_RESOLUTION|>--- conflicted
+++ resolved
@@ -21,12 +21,7 @@
     DELIVERED_AT_FIELD_NUMBER: builtins.int
     TTL_FIELD_NUMBER: builtins.int
     ANCESTRY_FIELD_NUMBER: builtins.int
-<<<<<<< HEAD
-    MESSAGE_TYPE_FIELD_NUMBER: builtins.int
-    SEC_AGG_FIELD_NUMBER: builtins.int
-=======
     SA_FIELD_NUMBER: builtins.int
->>>>>>> f44c01a1
     LEGACY_SERVER_MESSAGE_FIELD_NUMBER: builtins.int
     LEGACY_CLIENT_MESSAGE_FIELD_NUMBER: builtins.int
     @property
@@ -55,22 +50,12 @@
         delivered_at: typing.Text = ...,
         ttl: typing.Text = ...,
         ancestry: typing.Optional[typing.Iterable[typing.Text]] = ...,
-<<<<<<< HEAD
-        message_type: typing.Text = ...,
-        sec_agg: typing.Optional[global___SecAggMsg] = ...,
-        legacy_server_message: typing.Optional[flwr.proto.transport_pb2.ServerMessage] = ...,
-        legacy_client_message: typing.Optional[flwr.proto.transport_pb2.ClientMessage] = ...,
-        ) -> None: ...
-    def HasField(self, field_name: typing_extensions.Literal["consumer",b"consumer","legacy_client_message",b"legacy_client_message","legacy_server_message",b"legacy_server_message","producer",b"producer","sec_agg",b"sec_agg"]) -> builtins.bool: ...
-    def ClearField(self, field_name: typing_extensions.Literal["ancestry",b"ancestry","consumer",b"consumer","created_at",b"created_at","delivered_at",b"delivered_at","legacy_client_message",b"legacy_client_message","legacy_server_message",b"legacy_server_message","message_type",b"message_type","producer",b"producer","sec_agg",b"sec_agg","ttl",b"ttl"]) -> None: ...
-=======
         sa: typing.Optional[global___SecureAggregation] = ...,
         legacy_server_message: typing.Optional[flwr.proto.transport_pb2.ServerMessage] = ...,
         legacy_client_message: typing.Optional[flwr.proto.transport_pb2.ClientMessage] = ...,
         ) -> None: ...
     def HasField(self, field_name: typing_extensions.Literal["consumer",b"consumer","legacy_client_message",b"legacy_client_message","legacy_server_message",b"legacy_server_message","producer",b"producer","sa",b"sa"]) -> builtins.bool: ...
     def ClearField(self, field_name: typing_extensions.Literal["ancestry",b"ancestry","consumer",b"consumer","created_at",b"created_at","delivered_at",b"delivered_at","legacy_client_message",b"legacy_client_message","legacy_server_message",b"legacy_server_message","producer",b"producer","sa",b"sa","ttl",b"ttl"]) -> None: ...
->>>>>>> f44c01a1
 global___Task = Task
 
 class TaskIns(google.protobuf.message.Message):
@@ -117,123 +102,6 @@
     def ClearField(self, field_name: typing_extensions.Literal["group_id",b"group_id","task",b"task","task_id",b"task_id","workload_id",b"workload_id"]) -> None: ...
 global___TaskRes = TaskRes
 
-<<<<<<< HEAD
-class SecAggMsg(google.protobuf.message.Message):
-    DESCRIPTOR: google.protobuf.descriptor.Descriptor
-    class Arrays(google.protobuf.message.Message):
-        DESCRIPTOR: google.protobuf.descriptor.Descriptor
-        class Plural(google.protobuf.message.Message):
-            DESCRIPTOR: google.protobuf.descriptor.Descriptor
-            VALUE_FIELD_NUMBER: builtins.int
-            @property
-            def value(self) -> google.protobuf.internal.containers.RepeatedScalarFieldContainer[builtins.bytes]: ...
-            def __init__(self,
-                *,
-                value: typing.Optional[typing.Iterable[builtins.bytes]] = ...,
-                ) -> None: ...
-            def ClearField(self, field_name: typing_extensions.Literal["value",b"value"]) -> None: ...
-
-        SINGULAR_FIELD_NUMBER: builtins.int
-        PLURAL_FIELD_NUMBER: builtins.int
-        singular: builtins.bytes
-        @property
-        def plural(self) -> global___SecAggMsg.Arrays.Plural: ...
-        def __init__(self,
-            *,
-            singular: builtins.bytes = ...,
-            plural: typing.Optional[global___SecAggMsg.Arrays.Plural] = ...,
-            ) -> None: ...
-        def HasField(self, field_name: typing_extensions.Literal["plural",b"plural","singular",b"singular","value",b"value"]) -> builtins.bool: ...
-        def ClearField(self, field_name: typing_extensions.Literal["plural",b"plural","singular",b"singular","value",b"value"]) -> None: ...
-        def WhichOneof(self, oneof_group: typing_extensions.Literal["value",b"value"]) -> typing.Optional[typing_extensions.Literal["singular","plural"]]: ...
-
-    class Bytes(google.protobuf.message.Message):
-        DESCRIPTOR: google.protobuf.descriptor.Descriptor
-        class Plural(google.protobuf.message.Message):
-            DESCRIPTOR: google.protobuf.descriptor.Descriptor
-            VALUE_FIELD_NUMBER: builtins.int
-            @property
-            def value(self) -> google.protobuf.internal.containers.RepeatedScalarFieldContainer[builtins.bytes]: ...
-            def __init__(self,
-                *,
-                value: typing.Optional[typing.Iterable[builtins.bytes]] = ...,
-                ) -> None: ...
-            def ClearField(self, field_name: typing_extensions.Literal["value",b"value"]) -> None: ...
-
-        SINGULAR_FIELD_NUMBER: builtins.int
-        PLURAL_FIELD_NUMBER: builtins.int
-        singular: builtins.bytes
-        @property
-        def plural(self) -> global___SecAggMsg.Bytes.Plural: ...
-        def __init__(self,
-            *,
-            singular: builtins.bytes = ...,
-            plural: typing.Optional[global___SecAggMsg.Bytes.Plural] = ...,
-            ) -> None: ...
-        def HasField(self, field_name: typing_extensions.Literal["plural",b"plural","singular",b"singular","value",b"value"]) -> builtins.bool: ...
-        def ClearField(self, field_name: typing_extensions.Literal["plural",b"plural","singular",b"singular","value",b"value"]) -> None: ...
-        def WhichOneof(self, oneof_group: typing_extensions.Literal["value",b"value"]) -> typing.Optional[typing_extensions.Literal["singular","plural"]]: ...
-
-    class Scalars(google.protobuf.message.Message):
-        DESCRIPTOR: google.protobuf.descriptor.Descriptor
-        class Plural(google.protobuf.message.Message):
-            DESCRIPTOR: google.protobuf.descriptor.Descriptor
-            VALUE_FIELD_NUMBER: builtins.int
-            @property
-            def value(self) -> google.protobuf.internal.containers.RepeatedCompositeFieldContainer[flwr.proto.transport_pb2.Scalar]: ...
-            def __init__(self,
-                *,
-                value: typing.Optional[typing.Iterable[flwr.proto.transport_pb2.Scalar]] = ...,
-                ) -> None: ...
-            def ClearField(self, field_name: typing_extensions.Literal["value",b"value"]) -> None: ...
-
-        SINGULAR_FIELD_NUMBER: builtins.int
-        PLURAL_FIELD_NUMBER: builtins.int
-        @property
-        def singular(self) -> flwr.proto.transport_pb2.Scalar: ...
-        @property
-        def plural(self) -> global___SecAggMsg.Scalars.Plural: ...
-        def __init__(self,
-            *,
-            singular: typing.Optional[flwr.proto.transport_pb2.Scalar] = ...,
-            plural: typing.Optional[global___SecAggMsg.Scalars.Plural] = ...,
-            ) -> None: ...
-        def HasField(self, field_name: typing_extensions.Literal["plural",b"plural","singular",b"singular","value",b"value"]) -> builtins.bool: ...
-        def ClearField(self, field_name: typing_extensions.Literal["plural",b"plural","singular",b"singular","value",b"value"]) -> None: ...
-        def WhichOneof(self, oneof_group: typing_extensions.Literal["value",b"value"]) -> typing.Optional[typing_extensions.Literal["singular","plural"]]: ...
-
-    class NamedArraysEntry(google.protobuf.message.Message):
-        DESCRIPTOR: google.protobuf.descriptor.Descriptor
-        KEY_FIELD_NUMBER: builtins.int
-        VALUE_FIELD_NUMBER: builtins.int
-        key: typing.Text
-        @property
-        def value(self) -> global___SecAggMsg.Arrays: ...
-        def __init__(self,
-            *,
-            key: typing.Text = ...,
-            value: typing.Optional[global___SecAggMsg.Arrays] = ...,
-            ) -> None: ...
-        def HasField(self, field_name: typing_extensions.Literal["value",b"value"]) -> builtins.bool: ...
-        def ClearField(self, field_name: typing_extensions.Literal["key",b"key","value",b"value"]) -> None: ...
-
-    class NamedBytesEntry(google.protobuf.message.Message):
-        DESCRIPTOR: google.protobuf.descriptor.Descriptor
-        KEY_FIELD_NUMBER: builtins.int
-        VALUE_FIELD_NUMBER: builtins.int
-        key: typing.Text
-        @property
-        def value(self) -> global___SecAggMsg.Bytes: ...
-        def __init__(self,
-            *,
-            key: typing.Text = ...,
-            value: typing.Optional[global___SecAggMsg.Bytes] = ...,
-            ) -> None: ...
-        def HasField(self, field_name: typing_extensions.Literal["value",b"value"]) -> builtins.bool: ...
-        def ClearField(self, field_name: typing_extensions.Literal["key",b"key","value",b"value"]) -> None: ...
-
-    class NamedScalarsEntry(google.protobuf.message.Message):
-=======
 class Value(google.protobuf.message.Message):
     DESCRIPTOR: google.protobuf.descriptor.Descriptor
     class DoubleList(google.protobuf.message.Message):
@@ -341,48 +209,20 @@
 class SecureAggregation(google.protobuf.message.Message):
     DESCRIPTOR: google.protobuf.descriptor.Descriptor
     class NamedValuesEntry(google.protobuf.message.Message):
->>>>>>> f44c01a1
         DESCRIPTOR: google.protobuf.descriptor.Descriptor
         KEY_FIELD_NUMBER: builtins.int
         VALUE_FIELD_NUMBER: builtins.int
         key: typing.Text
         @property
-<<<<<<< HEAD
-        def value(self) -> global___SecAggMsg.Scalars: ...
-        def __init__(self,
-            *,
-            key: typing.Text = ...,
-            value: typing.Optional[global___SecAggMsg.Scalars] = ...,
-=======
         def value(self) -> global___Value: ...
         def __init__(self,
             *,
             key: typing.Text = ...,
             value: typing.Optional[global___Value] = ...,
->>>>>>> f44c01a1
             ) -> None: ...
         def HasField(self, field_name: typing_extensions.Literal["value",b"value"]) -> builtins.bool: ...
         def ClearField(self, field_name: typing_extensions.Literal["key",b"key","value",b"value"]) -> None: ...
 
-<<<<<<< HEAD
-    NAMED_ARRAYS_FIELD_NUMBER: builtins.int
-    NAMED_BYTES_FIELD_NUMBER: builtins.int
-    NAMED_SCALARS_FIELD_NUMBER: builtins.int
-    @property
-    def named_arrays(self) -> google.protobuf.internal.containers.MessageMap[typing.Text, global___SecAggMsg.Arrays]: ...
-    @property
-    def named_bytes(self) -> google.protobuf.internal.containers.MessageMap[typing.Text, global___SecAggMsg.Bytes]: ...
-    @property
-    def named_scalars(self) -> google.protobuf.internal.containers.MessageMap[typing.Text, global___SecAggMsg.Scalars]: ...
-    def __init__(self,
-        *,
-        named_arrays: typing.Optional[typing.Mapping[typing.Text, global___SecAggMsg.Arrays]] = ...,
-        named_bytes: typing.Optional[typing.Mapping[typing.Text, global___SecAggMsg.Bytes]] = ...,
-        named_scalars: typing.Optional[typing.Mapping[typing.Text, global___SecAggMsg.Scalars]] = ...,
-        ) -> None: ...
-    def ClearField(self, field_name: typing_extensions.Literal["named_arrays",b"named_arrays","named_bytes",b"named_bytes","named_scalars",b"named_scalars"]) -> None: ...
-global___SecAggMsg = SecAggMsg
-=======
     NAMED_VALUES_FIELD_NUMBER: builtins.int
     @property
     def named_values(self) -> google.protobuf.internal.containers.MessageMap[typing.Text, global___Value]: ...
@@ -391,5 +231,4 @@
         named_values: typing.Optional[typing.Mapping[typing.Text, global___Value]] = ...,
         ) -> None: ...
     def ClearField(self, field_name: typing_extensions.Literal["named_values",b"named_values"]) -> None: ...
-global___SecureAggregation = SecureAggregation
->>>>>>> f44c01a1
+global___SecureAggregation = SecureAggregation